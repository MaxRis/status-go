package params_test

import (
	"encoding/json"
	"io/ioutil"
	"os"
	"path/filepath"
	"reflect"
	"strings"
	"testing"

	"github.com/ethereum/go-ethereum/core"
	gethparams "github.com/ethereum/go-ethereum/params"
	"github.com/status-im/status-go/geth/params"
	. "github.com/status-im/status-go/geth/testing"
)

var loadConfigTestCases = []struct {
	name       string
	configJSON string
	validator  func(t *testing.T, dataDir string, nodeConfig *params.NodeConfig, err error)
}{
	{
		`invalid input configuration`,
		`{
			"NetworkId": 3
			"DataDir": "$TMPDIR",
			"Name": "TestStatusNode",
			"WSPort": 8546,
			"IPCEnabled": true,
			"WSEnabled": false,
			"RPCEnabled": false,
			"LightEthConfig": {
				"DatabaseCache": 64
			}
		}`,
		func(t *testing.T, dataDir string, nodeConfig *params.NodeConfig, err error) {
			if err == nil {
				t.Fatal("error is expected, not thrown")
			}
		},
	},
	{
		`missing required field (DataDir)`,
		`{
			"NetworkId": 3,
			"Name": "TestStatusNode"
		}`,
		func(t *testing.T, dataDir string, nodeConfig *params.NodeConfig, err error) {
			if err != params.ErrMissingDataDir {
				t.Fatalf("expected error not thrown, expected: %v, thrown: %v", params.ErrMissingDataDir, err)
			}
		},
	},
	{
		`missing required field (NetworkId)`,
		`{
			"DataDir": "$TMPDIR"
		}`,
		func(t *testing.T, dataDir string, nodeConfig *params.NodeConfig, err error) {
			if err != params.ErrMissingNetworkID {
				t.Fatalf("expected error not thrown, expected: %v, thrown: %v", params.ErrMissingNetworkID, err)
			}
		},
	},
	{
		`check static DataDir passing`,
		`{
			"NetworkId": 3,
			"DataDir": "/storage/emulated/0/ethereum/"
		}`,
		func(t *testing.T, dataDir string, nodeConfig *params.NodeConfig, err error) {
			if err != nil {
				t.Fatalf("unexpected error: %v", err)
			}
			expectedDataDir := "/storage/emulated/0/ethereum/"
			if nodeConfig.DataDir != expectedDataDir {
				t.Fatalf("incorrect DataDir used, expected: %v, got: %v", expectedDataDir, nodeConfig.DataDir)
			}
		},
	},
	{
		`use default KeyStoreDir`,
		`{
			"NetworkId": 3,
			"DataDir": "$TMPDIR"
		}`,
		func(t *testing.T, dataDir string, nodeConfig *params.NodeConfig, err error) {
			if err != nil {
				t.Fatalf("unexpected error: %v", err)
			}
			if _, err := os.Stat(dataDir); os.IsNotExist(err) {
				t.Fatalf("data directory doesn't exist: %s", dataDir)
			}

			expectedDataDir := dataDir
			if nodeConfig.DataDir != expectedDataDir {
				t.Fatalf("incorrect DataDir used, expected: %v, got: %v", expectedDataDir, nodeConfig.DataDir)
			}

			expectedKeyStoreDir := filepath.Join(dataDir, params.KeyStoreDir)
			if nodeConfig.KeyStoreDir != expectedKeyStoreDir {
				t.Fatalf("incorrect KeyStoreDir used, expected: %v, got: %v", expectedKeyStoreDir, nodeConfig.KeyStoreDir)
			}
		},
	},
	{
		`use non-default KeyStoreDir`,
		`{
			"NetworkId": 3,
			"DataDir": "$TMPDIR",
			"KeyStoreDir": "/foo/bar"
		}`,
		func(t *testing.T, dataDir string, nodeConfig *params.NodeConfig, err error) {
			if err != nil {
				t.Fatalf("unexpected error: %v", err)
			}
			expectedDataDir := dataDir
			if nodeConfig.DataDir != expectedDataDir {
				t.Fatalf("incorrect DataDir used, expected: %v, got: %v", expectedDataDir, nodeConfig.DataDir)
			}

			expectedKeyStoreDir := "/foo/bar"
			if nodeConfig.KeyStoreDir != expectedKeyStoreDir {
				t.Fatalf("incorrect KeyStoreDir used, expected: %v, got: %v", expectedKeyStoreDir, nodeConfig.KeyStoreDir)
			}
		},
	},
	{
		`test parameter overriding`,
		`{
			"NetworkId": 3,
			"DataDir": "$TMPDIR",
			"Name": "TestStatusNode",
			"WSPort": 4242,
			"IPCEnabled": true,
			"WSEnabled": false,
			"RPCEnabled": true,
			"LightEthConfig": {
				"DatabaseCache": 64
			}
		}`,
		func(t *testing.T, dataDir string, nodeConfig *params.NodeConfig, err error) {
			if err != nil {
				t.Fatalf("unexpected error: %v", err)
			}

			if nodeConfig.NetworkID != 3 {
				t.Fatal("wrong NetworkId")
			}

			if nodeConfig.Name != "TestStatusNode" {
				t.Fatal("wrong Name")
			}

			if nodeConfig.HTTPPort != params.HTTPPort {
				t.Fatal("wrong HTTPPort")
			}

			if nodeConfig.HTTPHost != params.HTTPHost {
				t.Fatal("wrong HTTPHost")
			}

			if !nodeConfig.RPCEnabled {
				t.Fatal("Wrong RPCEnabled flag")
			}

			if nodeConfig.WSPort != 4242 {
				t.Fatal("wrong WSPort")
			}

			if nodeConfig.WSEnabled {
				t.Fatal("wrong WSEnabled")
			}

			if !nodeConfig.IPCEnabled {
				t.Fatal("wrong IPCEnabled")
			}
			if nodeConfig.LightEthConfig.DatabaseCache != 64 {
				t.Fatal("wrong LightEthConfig.DatabaseCache")
			}
		},
	},
	{
		`test loading Testnet config`,
		`{
			"NetworkId": 3,
			"DataDir": "$TMPDIR",
			"Name": "TestStatusNode",
			"WSPort": 8546,
			"IPCEnabled": true,
			"WSEnabled": false,
			"LightEthConfig": {
				"DatabaseCache": 64
			}
		}`,
		func(t *testing.T, dataDir string, nodeConfig *params.NodeConfig, err error) {
			if err != nil {
				t.Fatalf("unexpected error: %v", err)
			}

			genesis := new(core.Genesis)
			if err := json.Unmarshal([]byte(nodeConfig.LightEthConfig.Genesis), genesis); err != nil {
				t.Fatal(err)
			}
			chainConfig := genesis.Config
			refChainConfig := gethparams.TestnetChainConfig

			if chainConfig.HomesteadBlock.Cmp(refChainConfig.HomesteadBlock) != 0 {
				t.Fatal("invalid chainConfig.HomesteadBlock")
			}
			if chainConfig.DAOForkBlock != nil { // already forked
				t.Fatal("invalid chainConfig.DAOForkBlock")
			}
			if chainConfig.DAOForkSupport != refChainConfig.DAOForkSupport {
				t.Fatal("invalid chainConfig.DAOForkSupport")
			}
			if chainConfig.EIP150Block.Cmp(refChainConfig.EIP150Block) != 0 {
				t.Fatal("invalid chainConfig.EIP150Block")
			}
			if chainConfig.EIP150Hash != refChainConfig.EIP150Hash {
				t.Fatal("invalid chainConfig.EIP150Hash")
			}
			if chainConfig.EIP155Block.Cmp(refChainConfig.EIP155Block) != 0 {
				t.Fatal("invalid chainConfig.EIP155Block")
			}
			if chainConfig.EIP158Block.Cmp(refChainConfig.EIP158Block) != 0 {
				t.Fatal("invalid chainConfig.EIP158Block")
			}
			if chainConfig.ChainId.Cmp(refChainConfig.ChainId) != 0 {
				t.Fatal("invalid chainConfig.ChainId")
			}
		},
	},
	{
		`test loading Mainnet config`,
		`{
			"NetworkId": 1,
			"DataDir": "$TMPDIR",
			"Name": "TestStatusNode",
			"WSPort": 8546,
			"IPCEnabled": true,
			"WSEnabled": false,
			"LightEthConfig": {
				"DatabaseCache": 64
			}
		}`,
		func(t *testing.T, dataDir string, nodeConfig *params.NodeConfig, err error) {
			if err != nil {
				t.Fatalf("unexpected error: %v", err)
			}

			genesis := new(core.Genesis)
			if err := json.Unmarshal([]byte(nodeConfig.LightEthConfig.Genesis), genesis); err != nil {
				t.Fatal(err)
			}
			chainConfig := genesis.Config
			if chainConfig.HomesteadBlock.Cmp(gethparams.MainNetHomesteadBlock) != 0 {
				t.Fatal("invalid chainConfig.HomesteadBlock")
			}
			if chainConfig.DAOForkBlock.Cmp(gethparams.MainNetDAOForkBlock) != 0 {
				t.Fatal("invalid chainConfig.DAOForkBlock")
			}
			if !chainConfig.DAOForkSupport {
				t.Fatal("invalid chainConfig.DAOForkSupport")
			}
			if chainConfig.EIP150Block.Cmp(gethparams.MainNetHomesteadGasRepriceBlock) != 0 {
				t.Fatal("invalid chainConfig.EIP150Block")
			}
			if chainConfig.EIP150Hash != gethparams.MainNetHomesteadGasRepriceHash {
				t.Fatal("invalid chainConfig.EIP150Hash")
			}
			if chainConfig.EIP155Block.Cmp(gethparams.MainNetSpuriousDragon) != 0 {
				t.Fatal("invalid chainConfig.EIP155Block")
			}
			if chainConfig.EIP158Block.Cmp(gethparams.MainNetSpuriousDragon) != 0 {
				t.Fatal("invalid chainConfig.EIP158Block")
			}
			if chainConfig.ChainId.Cmp(gethparams.MainNetChainID) != 0 {
				t.Fatal("invalid chainConfig.ChainId")
			}
		},
	},
	{
		`test loading Privatenet config`,
		`{
			"NetworkId": 311,
			"DataDir": "$TMPDIR",
			"Name": "TestStatusNode",
			"WSPort": 8546,
			"IPCEnabled": true,
			"WSEnabled": false
		}`,
		func(t *testing.T, dataDir string, nodeConfig *params.NodeConfig, err error) {
			if err != nil {
				t.Fatalf("unexpected error: %v", err)
			}

			networkId := uint64(311)
			if nodeConfig.NetworkID != networkId {
				t.Fatalf("unexpected NetworkID, expected: %v, got: %v", networkId, nodeConfig.NetworkID)
			}
		},
	},
	{
		`default boot cluster (Ropsten Dev)`,
		`{
			"NetworkId": 3,
			"DataDir": "$TMPDIR"
		}`,
		func(t *testing.T, dataDir string, nodeConfig *params.NodeConfig, err error) {
			if err != nil {
				t.Fatalf("unexpected error: %v", err)
			}

<<<<<<< HEAD
			if nodeConfig.BootClusterConfig.Enabled != true {
=======
			if nodeConfig.BootClusterConfig.ConfigFile != params.BootClusterConfigFile {
				t.Fatalf("unexpected BootClusterConfigFile, expected: %v, got: %v",
					params.BootClusterConfigFile, nodeConfig.BootClusterConfig.ConfigFile)
			}

			if !nodeConfig.BootClusterConfig.Enabled {
>>>>>>> b50c46ca
				t.Fatal("boot cluster is expected to be enabled by default")
			}

			if nodeConfig.BootClusterConfig.RootHash == "" {
				t.Fatal("empty CHT hash")
			}

			if nodeConfig.BootClusterConfig.RootHash != "91825fffecb5678167273955deaddbf03c26ae04287cfda61403c0bad5ceab8d" {
				t.Fatal("invalid CHT hash")
			}

			if nodeConfig.BootClusterConfig.RootNumber != 259 {
				t.Fatal("empty CHT number")
			}

			enodes := nodeConfig.BootClusterConfig.BootNodes
			expectedEnodes := []string{
<<<<<<< HEAD
				"enode://7ab298cedc4185a894d21d8a4615262ec6bdce66c9b6783878258e0d5b31013d30c9038932432f70e5b2b6a5cd323bf820554fcb22fbc7b45367889522e9c449@51.15.63.93:30303",
				"enode://f59e8701f18c79c5cbc7618dc7bb928d44dc2f5405c7d693dad97da2d8585975942ec6fd36d3fe608bfdc7270a34a4dd00f38cfe96b2baa24f7cd0ac28d382a1@51.15.79.88:30303",
				"enode://e2a3587b7b41acfc49eddea9229281905d252efba0baf565cf6276df17faf04801b7879eead757da8b5be13b05f25e775ab6d857ff264bc53a89c027a657dd10@51.15.45.114:30303",
				"enode://fe991752c4ceab8b90608fbf16d89a5f7d6d1825647d4981569ebcece1b243b2000420a5db721e214231c7a6da3543fa821185c706cbd9b9be651494ec97f56a@51.15.67.119:30303",
				"enode://482484b9198530ee2e00db89791823244ca41dcd372242e2e1297dd06f6d8dd357603960c5ad9cc8dc15fcdf0e4edd06b7ad7db590e67a0b54f798c26581ebd7@51.15.75.138:30303",
				"enode://9e99e183b5c71d51deb16e6b42ac9c26c75cfc95fff9dfae828b871b348354cbecf196dff4dd43567b26c8241b2b979cb4ea9f8dae2d9aacf86649dafe19a39a@51.15.79.176:30303",
				"enode://12d52c3796700fb5acff2c7d96df7bbb6d7109b67f3442ee3d99ac1c197016cddb4c3568bbeba05d39145c59c990cd64f76bc9b00d4b13f10095c49507dd4cf9@51.15.63.110:30303",
				"enode://0f7c65277f916ff4379fe520b875082a56e587eb3ce1c1567d9ff94206bdb05ba167c52272f20f634cd1ebdec5d9dfeb393018bfde1595d8e64a717c8b46692f@51.15.54.150:30303",
				"enode://e006f0b2dc98e757468b67173295519e9b6d5ff4842772acb18fd055c620727ab23766c95b8ee1008dea9e8ef61e83b1515ddb3fb56dbfb9dbf1f463552a7c9f@212.47.237.127:30303",
				"enode://d40871fc3e11b2649700978e06acd68a24af54e603d4333faecb70926ca7df93baa0b7bf4e927fcad9a7c1c07f9b325b22f6d1730e728314d0e4e6523e5cebc2@51.15.132.235:30303",
				"enode://ea37c9724762be7f668e15d3dc955562529ab4f01bd7951f0b3c1960b75ecba45e8c3bb3c8ebe6a7504d9a40dd99a562b13629cc8e5e12153451765f9a12a61d@163.172.189.205:30303",
				"enode://88c2b24429a6f7683fbfd06874ae3f1e7c8b4a5ffb846e77c705ba02e2543789d66fc032b6606a8d8888eb6239a2abe5897ce83f78dcdcfcb027d6ea69aa6fe9@163.172.157.61:30303",
				"enode://ce6854c2c77a8800fcc12600206c344b8053bb90ee3ba280e6c4f18f3141cdc5ee80bcc3bdb24cbc0e96dffd4b38d7b57546ed528c00af6cd604ab65c4d528f6@163.172.153.124:30303",
				"enode://00ae60771d9815daba35766d463a82a7b360b3a80e35ab2e0daa25bdc6ca6213ff4c8348025e7e1a908a8f58411a364fe02a0fb3c2aa32008304f063d8aaf1a2@163.172.132.85:30303",
				"enode://86ebc843aa51669e08e27400e435f957918e39dc540b021a2f3291ab776c88bbda3d97631639219b6e77e375ab7944222c47713bdeb3251b25779ce743a39d70@212.47.254.155:30303",
=======
				"enode://da3bf389a031f33fb55c9f5f54fde8473912402d27fffaa50efd74c0d0515f3a61daf6d52151f2876b19c15828e6f670352bff432b5ec457652e74755e8c864f@51.15.62.116:30303",
				"enode://584c0db89b00719e9e7b1b5c32a4a8942f379f4d5d66bb69f9c7fa97fa42f64974e7b057b35eb5a63fd7973af063f9a1d32d8c60dbb4854c64cb8ab385470258@51.15.35.2:30303",
				"enode://e71ba996b923e4756783375e0ed1f29963b7f759305926315d3cf9a71364d2980dbc86b1c1549812c720b38f60d347149f1ba33681c5cd4c8fca4ee8116efec6@51.15.35.70:30303",
				"enode://829f09a946bcac67afbd7b8face82c48106af6a6b2507c007de6c79b2dbdf5544368afdf93cf5218d6d75a1f0219e6312db48bcc2f0fdfacb1d82c81f061d623@51.15.54.229:30303",
				"enode://e80276aabb7682a4a659f4341c1199de79d91a2e500a6ee9bed16ed4ce927ba8d32ba5dea357739ffdf2c5bcc848d3064bb6f149f0b4249c1f7e53f8bf02bfc8@51.15.39.57:30303",
>>>>>>> b50c46ca
			}
			if len(enodes) != len(expectedEnodes) {
				t.Fatalf("wrong number of enodes, expected: %d, got: %d", len(expectedEnodes), len(enodes))
			}
			if !reflect.DeepEqual(enodes, expectedEnodes) {
				t.Fatalf("wrong list of enodes, expected: \n%v,\n\ngot:\n%v", expectedEnodes, enodes)
			}
		},
	},
	{
		`disabled boot cluster`,
		`{
			"NetworkId": 311,
			"DataDir": "$TMPDIR",
			"BootClusterConfig": {
				"Enabled": false
			}
		}`,
		func(t *testing.T, dataDir string, nodeConfig *params.NodeConfig, err error) {
			if err != nil {
				t.Fatalf("unexpected error: %v", err)
			}

			if nodeConfig.BootClusterConfig.Enabled {
				t.Fatal("boot cluster is expected to be disabled")
			}

			if nodeConfig.BootClusterConfig.RootHash != "" {
				t.Fatal("empty CHT hash is expected")
			}

			if nodeConfig.BootClusterConfig.RootNumber != 0 {
				t.Fatal("empty CHT number is expected")
			}
		},
	},
	{
		`select boot cluster (Ropsten Prod)`,
		`{
			"NetworkId": 3,
			"DataDir": "$TMPDIR",
			"DevMode": false
		}`,
		func(t *testing.T, dataDir string, nodeConfig *params.NodeConfig, err error) {
			if err != nil {
				t.Fatalf("unexpected error: %v", err)
			}

			if nodeConfig.BootClusterConfig.Enabled != true {
				t.Fatal("boot cluster is expected to be enabled by default")
			}

			if nodeConfig.BootClusterConfig.RootHash == "" {
				t.Fatal("empty CHT hash")
			}

			if nodeConfig.BootClusterConfig.RootHash != "91825fffecb5678167273955deaddbf03c26ae04287cfda61403c0bad5ceab8d" {
				t.Fatal("invalid CHT hash")
			}

			if nodeConfig.BootClusterConfig.RootNumber != 259 {
				t.Fatal("empty CHT number")
			}

			enodes := nodeConfig.BootClusterConfig.BootNodes
			expectedEnodes := []string{
<<<<<<< HEAD
				"enode://7ab298cedc4185a894d21d8a4615262ec6bdce66c9b6783878258e0d5b31013d30c9038932432f70e5b2b6a5cd323bf820554fcb22fbc7b45367889522e9c449@51.15.63.93:30303",
				"enode://f59e8701f18c79c5cbc7618dc7bb928d44dc2f5405c7d693dad97da2d8585975942ec6fd36d3fe608bfdc7270a34a4dd00f38cfe96b2baa24f7cd0ac28d382a1@51.15.79.88:30303",
				"enode://e2a3587b7b41acfc49eddea9229281905d252efba0baf565cf6276df17faf04801b7879eead757da8b5be13b05f25e775ab6d857ff264bc53a89c027a657dd10@51.15.45.114:30303",
				"enode://fe991752c4ceab8b90608fbf16d89a5f7d6d1825647d4981569ebcece1b243b2000420a5db721e214231c7a6da3543fa821185c706cbd9b9be651494ec97f56a@51.15.67.119:30303",
				"enode://482484b9198530ee2e00db89791823244ca41dcd372242e2e1297dd06f6d8dd357603960c5ad9cc8dc15fcdf0e4edd06b7ad7db590e67a0b54f798c26581ebd7@51.15.75.138:30303",
				"enode://9e99e183b5c71d51deb16e6b42ac9c26c75cfc95fff9dfae828b871b348354cbecf196dff4dd43567b26c8241b2b979cb4ea9f8dae2d9aacf86649dafe19a39a@51.15.79.176:30303",
				"enode://12d52c3796700fb5acff2c7d96df7bbb6d7109b67f3442ee3d99ac1c197016cddb4c3568bbeba05d39145c59c990cd64f76bc9b00d4b13f10095c49507dd4cf9@51.15.63.110:30303",
				"enode://0f7c65277f916ff4379fe520b875082a56e587eb3ce1c1567d9ff94206bdb05ba167c52272f20f634cd1ebdec5d9dfeb393018bfde1595d8e64a717c8b46692f@51.15.54.150:30303",
				"enode://e006f0b2dc98e757468b67173295519e9b6d5ff4842772acb18fd055c620727ab23766c95b8ee1008dea9e8ef61e83b1515ddb3fb56dbfb9dbf1f463552a7c9f@212.47.237.127:30303",
				"enode://d40871fc3e11b2649700978e06acd68a24af54e603d4333faecb70926ca7df93baa0b7bf4e927fcad9a7c1c07f9b325b22f6d1730e728314d0e4e6523e5cebc2@51.15.132.235:30303",
				"enode://ea37c9724762be7f668e15d3dc955562529ab4f01bd7951f0b3c1960b75ecba45e8c3bb3c8ebe6a7504d9a40dd99a562b13629cc8e5e12153451765f9a12a61d@163.172.189.205:30303",
				"enode://88c2b24429a6f7683fbfd06874ae3f1e7c8b4a5ffb846e77c705ba02e2543789d66fc032b6606a8d8888eb6239a2abe5897ce83f78dcdcfcb027d6ea69aa6fe9@163.172.157.61:30303",
				"enode://ce6854c2c77a8800fcc12600206c344b8053bb90ee3ba280e6c4f18f3141cdc5ee80bcc3bdb24cbc0e96dffd4b38d7b57546ed528c00af6cd604ab65c4d528f6@163.172.153.124:30303",
				"enode://00ae60771d9815daba35766d463a82a7b360b3a80e35ab2e0daa25bdc6ca6213ff4c8348025e7e1a908a8f58411a364fe02a0fb3c2aa32008304f063d8aaf1a2@163.172.132.85:30303",
				"enode://86ebc843aa51669e08e27400e435f957918e39dc540b021a2f3291ab776c88bbda3d97631639219b6e77e375ab7944222c47713bdeb3251b25779ce743a39d70@212.47.254.155:30303",
=======
				"enode://fbddff478e18292dc32b90f139bf773a08da89ffe29208e4de0091f6c589e60fccfaf16d4f4a76be49f57782c061ec8ea97078601c6f367feabda740f5ce8246@51.15.55.219:30303",
				"enode://4e5ee0487a4d8349ab9a9925b00eed0f976d98972c5a22f43fd50d1424897757032c36f273b434a4d3e013a2544eca74a9d1a0419f9f07f7bb43182a73df3690@51.15.35.110:30303",
				"enode://18efd9afb60443e00fed602cc0df526cd1d8543d2f6037df9380eb973d30b5fd04ac9f221053f82034581051bfd6e54356a99af2255f1a674d71d17440a6c95b@51.15.34.3:30303",
				"enode://5b99c0cb372299fd3f2d94612a682990722eb7c3a252dacefc8270eb7f172fc699c1ddfad826fbfc979270538e8d89bd6919703eb9ef526eac0a45e9fb455123@51.15.56.154:30303",
				"enode://0e1d4d0fcfe888bf8a478b0fd89760a47733a5c04cd47de353295a6eb8dde8f54821b31196527d0c5c73a7024dc9ff34127692d237840fc09c312b3a19cd28fe@51.15.60.23:30303",
>>>>>>> b50c46ca
			}
			if len(enodes) != len(expectedEnodes) {
				t.Fatalf("wrong number of enodes, expected: %d, got: %d", len(expectedEnodes), len(enodes))
			}
			if !reflect.DeepEqual(enodes, expectedEnodes) {
				t.Fatalf("wrong list of enodes, expected: \n%v,\n\ngot:\n%v", expectedEnodes, enodes)
			}
		},
	},
	{
		`select boot cluster (Rinkeby Dev)`,
		`{
			"NetworkId": 4,
			"DataDir": "$TMPDIR"
		}`,
		func(t *testing.T, dataDir string, nodeConfig *params.NodeConfig, err error) {
			if err != nil {
				t.Fatalf("unexpected error: %v", err)
			}

			if nodeConfig.BootClusterConfig.Enabled != true {
				t.Fatal("boot cluster is expected to be enabled by default")
			}

			if nodeConfig.BootClusterConfig.RootHash == "" {
				t.Fatal("empty CHT hash")
			}

			if nodeConfig.BootClusterConfig.RootHash != "rinkeby-dev" {
				t.Fatal("invalid CHT hash")
			}

			if nodeConfig.BootClusterConfig.RootNumber < 66 {
				t.Fatal("empty CHT number")
			}

			enodes := nodeConfig.BootClusterConfig.BootNodes
			expectedEnodes := []string{
				"enode://7512c8f6e7ffdcc723cf77e602a1de9d8cc2e8ad35db309464819122cd773857131aee390fec33894db13da730c8432bb248eed64039e3810e156e979b2847cb@51.15.78.243:30303",
				"enode://1cc27a5a41130a5c8b90db5b2273dc28f7b56f3edfc0dcc57b665d451274b26541e8de49ea7a074281906a82209b9600239c981163b6ff85c3038a8e2bc5d8b8@51.15.68.93:30303",
				"enode://798d17064141b8f88df718028a8272b943d1cb8e696b3dab56519c70b77b1d3469b56b6f4ce3788457646808f5c7299e9116626f2281f30b959527b969a71e4f@51.15.75.244:30303",
			}
			if len(enodes) != len(expectedEnodes) {
				t.Fatalf("wrong number of enodes, expected: %d, got: %d", len(expectedEnodes), len(enodes))
			}
			if !reflect.DeepEqual(enodes, expectedEnodes) {
				t.Fatalf("wrong list of enodes, expected: \n%v,\n\ngot:\n%v", expectedEnodes, enodes)
			}
		},
	},
	{
		`select boot cluster (Rinkeby Prod)`,
		`{
			"NetworkId": 4,
			"DataDir": "$TMPDIR",
			"DevMode": false
		}`,
		func(t *testing.T, dataDir string, nodeConfig *params.NodeConfig, err error) {
			if err != nil {
				t.Fatalf("unexpected error: %v", err)
			}

			if nodeConfig.BootClusterConfig.Enabled != true {
				t.Fatal("boot cluster is expected to be enabled by default")
			}

			if nodeConfig.BootClusterConfig.RootHash == "" {
				t.Fatal("empty CHT hash")
			}

			if nodeConfig.BootClusterConfig.RootHash != "rinkeby-prod" {
				t.Fatal("invalid CHT hash")
			}

			if nodeConfig.BootClusterConfig.RootNumber < 66 {
				t.Fatal("empty CHT number")
			}

			enodes := nodeConfig.BootClusterConfig.BootNodes
			expectedEnodes := []string{
				"enode://fda3f6273a0f2da4ac5858d1f52e5afaf9def281121be3d37558c67d4d9ca26c6ad7a0520b2cd7454120fb770e86d5760487c9924b2166e65485f606e56d60fc@51.15.69.144:30303",
				"enode://ba41aa829287a0a9076d9bffed97c8ce2e491b99873288c9e886f16fd575306ac6c656db4fbf814f5a9021aec004ffa9c0ae8650f92fd10c12eeb7c364593eb3@51.15.69.147:30303",
				"enode://28ecf5272b560ca951f4cd7f1eb8bd62da5853b026b46db432c4b01797f5b0114819a090a72acd7f32685365ecd8e00450074fa0673039aefe10f3fb666e0f3f@51.15.76.249:30303",
			}
			if len(enodes) != len(expectedEnodes) {
				t.Fatalf("wrong number of enodes, expected: %d, got: %d", len(expectedEnodes), len(enodes))
			}
			if !reflect.DeepEqual(enodes, expectedEnodes) {
				t.Fatalf("wrong list of enodes, expected: \n%v,\n\ngot:\n%v", expectedEnodes, enodes)
			}
		},
	},
	{
		`select boot cluster (Homestead Dev)`,
		`{
			"NetworkId": 1,
			"DataDir": "$TMPDIR"
		}`,
		func(t *testing.T, dataDir string, nodeConfig *params.NodeConfig, err error) {
			if err != nil {
				t.Fatalf("unexpected error: %v", err)
			}

			if nodeConfig.BootClusterConfig.Enabled != true {
				t.Fatal("boot cluster is expected to be enabled by default")
			}

			if nodeConfig.BootClusterConfig.RootHash == "" {
				t.Fatal("empty CHT hash")
			}

			if nodeConfig.BootClusterConfig.RootHash != "85e4286fe0a730390245c49de8476977afdae0eb5530b277f62a52b12313d50f" {
				t.Fatal("invalid CHT hash")
			}

			if nodeConfig.BootClusterConfig.RootNumber < 805 {
				t.Fatal("empty CHT number")
			}
			enodes := nodeConfig.BootClusterConfig.BootNodes
			expectedEnodes := []string{
				"enode://93833be81c3d1bdb2ae5cde258c8f82ad1011a1bea8eb49fe50b0af394d4f7f7e45974356870552f36744efd732692a64865d1e8b64114eaf89a1bad0a1903a2@51.15.64.29:30303",
				"enode://d76854bc54144b2269c5316d5f00f0a194efee2fb8d31e7b1939effd7e17f25773f8dc7fda8c4eb469450799da7f39b4e364e2a278d91b53539dcbb10b139635@51.15.73.37:30303",
				"enode://57874205931df976079e4ff8ebb5756461030fb00f73486bd5ec4ae6ed6ba98e27d09f58e59bd85281d24084a6062bc8ab514dbcdaa9678fc3001d47772e626e@51.15.75.213:30303",
			}
			if len(enodes) != len(expectedEnodes) {
				t.Fatalf("wrong number of enodes, expected: %d, got: %d", len(expectedEnodes), len(enodes))
			}
			if !reflect.DeepEqual(enodes, expectedEnodes) {
				t.Fatalf("wrong list of enodes, expected: \n%v,\n\ngot:\n%v", expectedEnodes, enodes)
			}
		},
	},
	{
		`select boot cluster (Homestead Prod)`,
		`{
			"NetworkId": 1,
			"DataDir": "$TMPDIR",
			"DevMode": false
		}`,
		func(t *testing.T, dataDir string, nodeConfig *params.NodeConfig, err error) {
			if err != nil {
				t.Fatalf("unexpected error: %v", err)
			}

			if nodeConfig.BootClusterConfig.Enabled != true {
				t.Fatal("boot cluster is expected to be enabled by default")
			}

			if nodeConfig.BootClusterConfig.RootHash == "" {
				t.Fatal("empty CHT hash")
			}

			if nodeConfig.BootClusterConfig.RootHash != "85e4286fe0a730390245c49de8476977afdae0eb5530b277f62a52b12313d50f" {
				t.Fatal("invalid CHT hash")
			}

			if nodeConfig.BootClusterConfig.RootNumber < 805 {
				t.Fatal("empty CHT number")
			}
			enodes := nodeConfig.BootClusterConfig.BootNodes
			expectedEnodes := []string{
				"enode://f3b0e5dca730962bae814f3402b8f8a296644c33e8d7a95bd1ab313143a752c77076a03bcb76263570f2f34d4eb530f1daf5054c0990921a872a34eb505dcedf@51.15.73.129:30303",
				"enode://fce0d1c2292829b0eccce444f8943f88087ce00a5e910b157972ee1658a948d23c7a046f26567f73b2b18d126811509d7ef1de5be9b1decfcbb14738a590c477@51.15.75.187:30303",
				"enode://3b4b9fa02ae8d54c2db51a674bc93d85649b4775f22400f74ae25e9f1c665baa3bcdd33cadd2c1a93cd08a6af984cb605fbb61ec0d750a11d48d4080298af008@51.15.77.193:30303",
			}
			if len(enodes) != len(expectedEnodes) {
				t.Fatalf("wrong number of enodes, expected: %d, got: %d", len(expectedEnodes), len(enodes))
			}
			if !reflect.DeepEqual(enodes, expectedEnodes) {
				t.Fatalf("wrong list of enodes, expected: \n%v,\n\ngot:\n%v", expectedEnodes, enodes)
			}
		},
	},
	{
		`default DevMode (true)`,
		`{
			"NetworkId": 311,
			"DataDir": "$TMPDIR"
		}`,
		func(t *testing.T, dataDir string, nodeConfig *params.NodeConfig, err error) {
			if err != nil {
				t.Fatalf("unexpected error: %v", err)
			}

			if !nodeConfig.DevMode {
				t.Fatalf("unexpected dev mode: expected: %v, got: %v", true, nodeConfig.DevMode)
			}

			if !nodeConfig.BootClusterConfig.Enabled {
				t.Fatal("expected boot cluster to be enabled")
			}
		},
	},
	{
		`explicit DevMode = false`,
		`{
			"NetworkId": 3,
			"DataDir": "$TMPDIR",
			"DevMode": false
		}`,
		func(t *testing.T, dataDir string, nodeConfig *params.NodeConfig, err error) {
			if err != nil {
				t.Fatalf("unexpected error: %v", err)
			}

			if nodeConfig.DevMode {
				t.Fatalf("unexpected dev mode: expected: %v, got: %v", false, nodeConfig.DevMode)
			}

			if !nodeConfig.BootClusterConfig.Enabled {
				t.Fatal("expected boot cluster to be enabled")
			}
<<<<<<< HEAD
=======

			expectedBootClusterConfigFile := "ropsten.prod.json"
			if nodeConfig.BootClusterConfig.ConfigFile != expectedBootClusterConfigFile {
				t.Fatalf("unexpected bootcluster config file, expected: %v, got: %v",
					expectedBootClusterConfigFile, nodeConfig.BootClusterConfig.ConfigFile)
			}
		},
	},
	{
		`populate bootstrap config (Homestead/Dev)`,
		`{
			"NetworkId": 1,
			"DataDir": "$TMPDIR",
			"DevMode": true
		}`,
		func(t *testing.T, dataDir string, nodeConfig *params.NodeConfig, err error) {
			if err != nil {
				t.Fatalf("unexpected error: %v", err)
			}

			if !nodeConfig.DevMode {
				t.Fatalf("unexpected dev mode: expected: %v, got: %v", true, nodeConfig.DevMode)
			}

			if !nodeConfig.BootClusterConfig.Enabled {
				t.Fatal("expected boot cluster to be enabled")
			}

			expectedBootClusterConfigFile := "homestead.dev.json"
			if nodeConfig.BootClusterConfig.ConfigFile != expectedBootClusterConfigFile {
				t.Fatalf("unexpected bootcluster config file, expected: %v, got: %v",
					expectedBootClusterConfigFile, nodeConfig.BootClusterConfig.ConfigFile)
			}
		},
	},
	{
		`populate bootstrap config (Homestead/Prod)`,
		`{
			"NetworkId": 1,
			"DataDir": "$TMPDIR",
			"DevMode": false
		}`,
		func(t *testing.T, dataDir string, nodeConfig *params.NodeConfig, err error) {
			if err != nil {
				t.Fatalf("unexpected error: %v", err)
			}

			if nodeConfig.DevMode {
				t.Fatalf("unexpected dev mode: expected: %v, got: %v", false, nodeConfig.DevMode)
			}

			if !nodeConfig.BootClusterConfig.Enabled {
				t.Fatal("expected boot cluster to be enabled")
			}

			expectedBootClusterConfigFile := "homestead.prod.json"
			if nodeConfig.BootClusterConfig.ConfigFile != expectedBootClusterConfigFile {
				t.Fatalf("unexpected bootcluster config file, expected: %v, got: %v",
					expectedBootClusterConfigFile, nodeConfig.BootClusterConfig.ConfigFile)
			}
		},
	},
	{
		`populate bootstrap config (Ropsten/Dev)`,
		`{
			"NetworkId": 3,
			"DataDir": "$TMPDIR"
		}`,
		func(t *testing.T, dataDir string, nodeConfig *params.NodeConfig, err error) {
			if err != nil {
				t.Fatalf("unexpected error: %v", err)
			}

			if !nodeConfig.DevMode {
				t.Fatalf("unexpected dev mode: expected: %v, got: %v", true, nodeConfig.DevMode)
			}

			if !nodeConfig.BootClusterConfig.Enabled {
				t.Fatal("expected boot cluster to be enabled")
			}

			expectedBootClusterConfigFile := "ropsten.dev.json"
			if nodeConfig.BootClusterConfig.ConfigFile != expectedBootClusterConfigFile {
				t.Fatalf("unexpected bootcluster config file, expected: %v, got: %v",
					expectedBootClusterConfigFile, nodeConfig.BootClusterConfig.ConfigFile)
			}
		},
	},
	{
		`populate bootstrap config (Ropsten/Prod)`,
		`{
			"NetworkId": 3,
			"DataDir": "$TMPDIR",
			"DevMode": false
		}`,
		func(t *testing.T, dataDir string, nodeConfig *params.NodeConfig, err error) {
			if err != nil {
				t.Fatalf("unexpected error: %v", err)
			}

			if nodeConfig.DevMode {
				t.Fatalf("unexpected dev mode: expected: %v, got: %v", false, nodeConfig.DevMode)
			}

			if !nodeConfig.BootClusterConfig.Enabled {
				t.Fatal("expected boot cluster to be enabled")
			}

			expectedBootClusterConfigFile := "ropsten.prod.json"
			if nodeConfig.BootClusterConfig.ConfigFile != expectedBootClusterConfigFile {
				t.Fatalf("unexpected bootcluster config file, expected: %v, got: %v",
					expectedBootClusterConfigFile, nodeConfig.BootClusterConfig.ConfigFile)
			}
		},
	},
	{
		`populate bootstrap config (Rinkeby/Dev)`,
		`{
			"NetworkId": 4,
			"DataDir": "$TMPDIR"
		}`,
		func(t *testing.T, dataDir string, nodeConfig *params.NodeConfig, err error) {
			if err != nil {
				t.Fatalf("unexpected error: %v", err)
			}

			if !nodeConfig.DevMode {
				t.Fatalf("unexpected dev mode: expected: %v, got: %v", true, nodeConfig.DevMode)
			}

			if !nodeConfig.BootClusterConfig.Enabled {
				t.Fatal("expected boot cluster to be enabled")
			}

			expectedBootClusterConfigFile := "rinkeby.dev.json"
			if nodeConfig.BootClusterConfig.ConfigFile != expectedBootClusterConfigFile {
				t.Fatalf("unexpected bootcluster config file, expected: %v, got: %v",
					expectedBootClusterConfigFile, nodeConfig.BootClusterConfig.ConfigFile)
			}
		},
	},
	{
		`populate bootstrap config (Rinkeby/Prod)`,
		`{
			"NetworkId": 4,
			"DataDir": "$TMPDIR",
			"DevMode": false
		}`,
		func(t *testing.T, dataDir string, nodeConfig *params.NodeConfig, err error) {
			if err != nil {
				t.Fatalf("unexpected error: %v", err)
			}

			if nodeConfig.DevMode {
				t.Fatalf("unexpected dev mode: expected: %v, got: %v", false, nodeConfig.DevMode)
			}

			if !nodeConfig.BootClusterConfig.Enabled {
				t.Fatal("expected boot cluster to be enabled")
			}

			expectedBootClusterConfigFile := "rinkeby.prod.json"
			if nodeConfig.BootClusterConfig.ConfigFile != expectedBootClusterConfigFile {
				t.Fatalf("unexpected bootcluster config file, expected: %v, got: %v",
					expectedBootClusterConfigFile, nodeConfig.BootClusterConfig.ConfigFile)
			}
>>>>>>> b50c46ca
		},
	},
}

func TestLoadNodeConfig(t *testing.T) {
	tmpDir, err := ioutil.TempDir(os.TempDir(), "geth-config-tests")
	if err != nil {
		t.Fatal(err)
	}
	defer os.RemoveAll(tmpDir) // nolint: errcheck

	// create sample Bootstrap Cluster Config
	bootstrapConfig := []byte(`["enode://foobar@41.41.41.41:30300", "enode://foobaz@42.42.42.42:30302"]`)
	if err = ioutil.WriteFile(filepath.Join(tmpDir, "bootstrap-cluster.json"), bootstrapConfig, os.ModePerm); err != nil {
		t.Fatal(err)
	}
	t.Log(tmpDir)

	for _, testCase := range loadConfigTestCases {
		t.Log("test: " + testCase.name)
		testCase.configJSON = strings.Replace(testCase.configJSON, "$TMPDIR", tmpDir, -1)
		nodeConfig, err := params.LoadNodeConfig(testCase.configJSON)
		testCase.validator(t, tmpDir, nodeConfig, err)
	}
}

func TestConfigWriteRead(t *testing.T) {
	configReadWrite := func(networkId uint64, refFile string) {
		tmpDir, err := ioutil.TempDir(os.TempDir(), "geth-config-tests")
		if err != nil {
			t.Fatal(err)
		}
		defer os.RemoveAll(tmpDir) // nolint: errcheck

		nodeConfig, err := params.NewNodeConfig(tmpDir, networkId, true)
		if err != nil {
			t.Fatalf("cannot create new config object: %v", err)
		}

		if err := nodeConfig.Save(); err != nil {
			t.Fatalf("cannot persist configuration: %v", err)
		}

		loadedConfigData, err := ioutil.ReadFile(filepath.Join(nodeConfig.DataDir, "config.json"))
		if err != nil {
			t.Fatalf("cannot read configuration from disk: %v", err)
		}

		refConfigData := LoadFromFile(refFile)

		refConfigData = strings.Replace(refConfigData, "$TMPDIR", nodeConfig.DataDir, -1)
		refConfigData = strings.Replace(refConfigData, "$VERSION", params.Version, -1)
		if string(loadedConfigData) != refConfigData {
			t.Fatalf("configuration mismatch,\nexpected: %v\ngot: %v", refConfigData, string(loadedConfigData))
		}
	}

	configReadWrite(params.RinkebyNetworkID, "testdata/config.rinkeby.json")
	configReadWrite(params.RopstenNetworkID, "testdata/config.ropsten.json")
	configReadWrite(params.MainNetworkID, "testdata/config.mainnet.json")
}<|MERGE_RESOLUTION|>--- conflicted
+++ resolved
@@ -309,20 +309,13 @@
 			"DataDir": "$TMPDIR"
 		}`,
 		func(t *testing.T, dataDir string, nodeConfig *params.NodeConfig, err error) {
-			if err != nil {
-				t.Fatalf("unexpected error: %v", err)
-			}
-
-<<<<<<< HEAD
-			if nodeConfig.BootClusterConfig.Enabled != true {
-=======
-			if nodeConfig.BootClusterConfig.ConfigFile != params.BootClusterConfigFile {
-				t.Fatalf("unexpected BootClusterConfigFile, expected: %v, got: %v",
-					params.BootClusterConfigFile, nodeConfig.BootClusterConfig.ConfigFile)
+			// Bootnodes for dev and prod modes are the same so no need for a separate Ropsten Prod test.
+
+			if err != nil {
+				t.Fatalf("unexpected error: %v", err)
 			}
 
 			if !nodeConfig.BootClusterConfig.Enabled {
->>>>>>> b50c46ca
 				t.Fatal("boot cluster is expected to be enabled by default")
 			}
 
@@ -340,7 +333,6 @@
 
 			enodes := nodeConfig.BootClusterConfig.BootNodes
 			expectedEnodes := []string{
-<<<<<<< HEAD
 				"enode://7ab298cedc4185a894d21d8a4615262ec6bdce66c9b6783878258e0d5b31013d30c9038932432f70e5b2b6a5cd323bf820554fcb22fbc7b45367889522e9c449@51.15.63.93:30303",
 				"enode://f59e8701f18c79c5cbc7618dc7bb928d44dc2f5405c7d693dad97da2d8585975942ec6fd36d3fe608bfdc7270a34a4dd00f38cfe96b2baa24f7cd0ac28d382a1@51.15.79.88:30303",
 				"enode://e2a3587b7b41acfc49eddea9229281905d252efba0baf565cf6276df17faf04801b7879eead757da8b5be13b05f25e775ab6d857ff264bc53a89c027a657dd10@51.15.45.114:30303",
@@ -356,13 +348,6 @@
 				"enode://ce6854c2c77a8800fcc12600206c344b8053bb90ee3ba280e6c4f18f3141cdc5ee80bcc3bdb24cbc0e96dffd4b38d7b57546ed528c00af6cd604ab65c4d528f6@163.172.153.124:30303",
 				"enode://00ae60771d9815daba35766d463a82a7b360b3a80e35ab2e0daa25bdc6ca6213ff4c8348025e7e1a908a8f58411a364fe02a0fb3c2aa32008304f063d8aaf1a2@163.172.132.85:30303",
 				"enode://86ebc843aa51669e08e27400e435f957918e39dc540b021a2f3291ab776c88bbda3d97631639219b6e77e375ab7944222c47713bdeb3251b25779ce743a39d70@212.47.254.155:30303",
-=======
-				"enode://da3bf389a031f33fb55c9f5f54fde8473912402d27fffaa50efd74c0d0515f3a61daf6d52151f2876b19c15828e6f670352bff432b5ec457652e74755e8c864f@51.15.62.116:30303",
-				"enode://584c0db89b00719e9e7b1b5c32a4a8942f379f4d5d66bb69f9c7fa97fa42f64974e7b057b35eb5a63fd7973af063f9a1d32d8c60dbb4854c64cb8ab385470258@51.15.35.2:30303",
-				"enode://e71ba996b923e4756783375e0ed1f29963b7f759305926315d3cf9a71364d2980dbc86b1c1549812c720b38f60d347149f1ba33681c5cd4c8fca4ee8116efec6@51.15.35.70:30303",
-				"enode://829f09a946bcac67afbd7b8face82c48106af6a6b2507c007de6c79b2dbdf5544368afdf93cf5218d6d75a1f0219e6312db48bcc2f0fdfacb1d82c81f061d623@51.15.54.229:30303",
-				"enode://e80276aabb7682a4a659f4341c1199de79d91a2e500a6ee9bed16ed4ce927ba8d32ba5dea357739ffdf2c5bcc848d3064bb6f149f0b4249c1f7e53f8bf02bfc8@51.15.39.57:30303",
->>>>>>> b50c46ca
 			}
 			if len(enodes) != len(expectedEnodes) {
 				t.Fatalf("wrong number of enodes, expected: %d, got: %d", len(expectedEnodes), len(enodes))
@@ -429,7 +414,6 @@
 
 			enodes := nodeConfig.BootClusterConfig.BootNodes
 			expectedEnodes := []string{
-<<<<<<< HEAD
 				"enode://7ab298cedc4185a894d21d8a4615262ec6bdce66c9b6783878258e0d5b31013d30c9038932432f70e5b2b6a5cd323bf820554fcb22fbc7b45367889522e9c449@51.15.63.93:30303",
 				"enode://f59e8701f18c79c5cbc7618dc7bb928d44dc2f5405c7d693dad97da2d8585975942ec6fd36d3fe608bfdc7270a34a4dd00f38cfe96b2baa24f7cd0ac28d382a1@51.15.79.88:30303",
 				"enode://e2a3587b7b41acfc49eddea9229281905d252efba0baf565cf6276df17faf04801b7879eead757da8b5be13b05f25e775ab6d857ff264bc53a89c027a657dd10@51.15.45.114:30303",
@@ -445,13 +429,6 @@
 				"enode://ce6854c2c77a8800fcc12600206c344b8053bb90ee3ba280e6c4f18f3141cdc5ee80bcc3bdb24cbc0e96dffd4b38d7b57546ed528c00af6cd604ab65c4d528f6@163.172.153.124:30303",
 				"enode://00ae60771d9815daba35766d463a82a7b360b3a80e35ab2e0daa25bdc6ca6213ff4c8348025e7e1a908a8f58411a364fe02a0fb3c2aa32008304f063d8aaf1a2@163.172.132.85:30303",
 				"enode://86ebc843aa51669e08e27400e435f957918e39dc540b021a2f3291ab776c88bbda3d97631639219b6e77e375ab7944222c47713bdeb3251b25779ce743a39d70@212.47.254.155:30303",
-=======
-				"enode://fbddff478e18292dc32b90f139bf773a08da89ffe29208e4de0091f6c589e60fccfaf16d4f4a76be49f57782c061ec8ea97078601c6f367feabda740f5ce8246@51.15.55.219:30303",
-				"enode://4e5ee0487a4d8349ab9a9925b00eed0f976d98972c5a22f43fd50d1424897757032c36f273b434a4d3e013a2544eca74a9d1a0419f9f07f7bb43182a73df3690@51.15.35.110:30303",
-				"enode://18efd9afb60443e00fed602cc0df526cd1d8543d2f6037df9380eb973d30b5fd04ac9f221053f82034581051bfd6e54356a99af2255f1a674d71d17440a6c95b@51.15.34.3:30303",
-				"enode://5b99c0cb372299fd3f2d94612a682990722eb7c3a252dacefc8270eb7f172fc699c1ddfad826fbfc979270538e8d89bd6919703eb9ef526eac0a45e9fb455123@51.15.56.154:30303",
-				"enode://0e1d4d0fcfe888bf8a478b0fd89760a47733a5c04cd47de353295a6eb8dde8f54821b31196527d0c5c73a7024dc9ff34127692d237840fc09c312b3a19cd28fe@51.15.60.23:30303",
->>>>>>> b50c46ca
 			}
 			if len(enodes) != len(expectedEnodes) {
 				t.Fatalf("wrong number of enodes, expected: %d, got: %d", len(expectedEnodes), len(enodes))
@@ -664,175 +641,6 @@
 			if !nodeConfig.BootClusterConfig.Enabled {
 				t.Fatal("expected boot cluster to be enabled")
 			}
-<<<<<<< HEAD
-=======
-
-			expectedBootClusterConfigFile := "ropsten.prod.json"
-			if nodeConfig.BootClusterConfig.ConfigFile != expectedBootClusterConfigFile {
-				t.Fatalf("unexpected bootcluster config file, expected: %v, got: %v",
-					expectedBootClusterConfigFile, nodeConfig.BootClusterConfig.ConfigFile)
-			}
-		},
-	},
-	{
-		`populate bootstrap config (Homestead/Dev)`,
-		`{
-			"NetworkId": 1,
-			"DataDir": "$TMPDIR",
-			"DevMode": true
-		}`,
-		func(t *testing.T, dataDir string, nodeConfig *params.NodeConfig, err error) {
-			if err != nil {
-				t.Fatalf("unexpected error: %v", err)
-			}
-
-			if !nodeConfig.DevMode {
-				t.Fatalf("unexpected dev mode: expected: %v, got: %v", true, nodeConfig.DevMode)
-			}
-
-			if !nodeConfig.BootClusterConfig.Enabled {
-				t.Fatal("expected boot cluster to be enabled")
-			}
-
-			expectedBootClusterConfigFile := "homestead.dev.json"
-			if nodeConfig.BootClusterConfig.ConfigFile != expectedBootClusterConfigFile {
-				t.Fatalf("unexpected bootcluster config file, expected: %v, got: %v",
-					expectedBootClusterConfigFile, nodeConfig.BootClusterConfig.ConfigFile)
-			}
-		},
-	},
-	{
-		`populate bootstrap config (Homestead/Prod)`,
-		`{
-			"NetworkId": 1,
-			"DataDir": "$TMPDIR",
-			"DevMode": false
-		}`,
-		func(t *testing.T, dataDir string, nodeConfig *params.NodeConfig, err error) {
-			if err != nil {
-				t.Fatalf("unexpected error: %v", err)
-			}
-
-			if nodeConfig.DevMode {
-				t.Fatalf("unexpected dev mode: expected: %v, got: %v", false, nodeConfig.DevMode)
-			}
-
-			if !nodeConfig.BootClusterConfig.Enabled {
-				t.Fatal("expected boot cluster to be enabled")
-			}
-
-			expectedBootClusterConfigFile := "homestead.prod.json"
-			if nodeConfig.BootClusterConfig.ConfigFile != expectedBootClusterConfigFile {
-				t.Fatalf("unexpected bootcluster config file, expected: %v, got: %v",
-					expectedBootClusterConfigFile, nodeConfig.BootClusterConfig.ConfigFile)
-			}
-		},
-	},
-	{
-		`populate bootstrap config (Ropsten/Dev)`,
-		`{
-			"NetworkId": 3,
-			"DataDir": "$TMPDIR"
-		}`,
-		func(t *testing.T, dataDir string, nodeConfig *params.NodeConfig, err error) {
-			if err != nil {
-				t.Fatalf("unexpected error: %v", err)
-			}
-
-			if !nodeConfig.DevMode {
-				t.Fatalf("unexpected dev mode: expected: %v, got: %v", true, nodeConfig.DevMode)
-			}
-
-			if !nodeConfig.BootClusterConfig.Enabled {
-				t.Fatal("expected boot cluster to be enabled")
-			}
-
-			expectedBootClusterConfigFile := "ropsten.dev.json"
-			if nodeConfig.BootClusterConfig.ConfigFile != expectedBootClusterConfigFile {
-				t.Fatalf("unexpected bootcluster config file, expected: %v, got: %v",
-					expectedBootClusterConfigFile, nodeConfig.BootClusterConfig.ConfigFile)
-			}
-		},
-	},
-	{
-		`populate bootstrap config (Ropsten/Prod)`,
-		`{
-			"NetworkId": 3,
-			"DataDir": "$TMPDIR",
-			"DevMode": false
-		}`,
-		func(t *testing.T, dataDir string, nodeConfig *params.NodeConfig, err error) {
-			if err != nil {
-				t.Fatalf("unexpected error: %v", err)
-			}
-
-			if nodeConfig.DevMode {
-				t.Fatalf("unexpected dev mode: expected: %v, got: %v", false, nodeConfig.DevMode)
-			}
-
-			if !nodeConfig.BootClusterConfig.Enabled {
-				t.Fatal("expected boot cluster to be enabled")
-			}
-
-			expectedBootClusterConfigFile := "ropsten.prod.json"
-			if nodeConfig.BootClusterConfig.ConfigFile != expectedBootClusterConfigFile {
-				t.Fatalf("unexpected bootcluster config file, expected: %v, got: %v",
-					expectedBootClusterConfigFile, nodeConfig.BootClusterConfig.ConfigFile)
-			}
-		},
-	},
-	{
-		`populate bootstrap config (Rinkeby/Dev)`,
-		`{
-			"NetworkId": 4,
-			"DataDir": "$TMPDIR"
-		}`,
-		func(t *testing.T, dataDir string, nodeConfig *params.NodeConfig, err error) {
-			if err != nil {
-				t.Fatalf("unexpected error: %v", err)
-			}
-
-			if !nodeConfig.DevMode {
-				t.Fatalf("unexpected dev mode: expected: %v, got: %v", true, nodeConfig.DevMode)
-			}
-
-			if !nodeConfig.BootClusterConfig.Enabled {
-				t.Fatal("expected boot cluster to be enabled")
-			}
-
-			expectedBootClusterConfigFile := "rinkeby.dev.json"
-			if nodeConfig.BootClusterConfig.ConfigFile != expectedBootClusterConfigFile {
-				t.Fatalf("unexpected bootcluster config file, expected: %v, got: %v",
-					expectedBootClusterConfigFile, nodeConfig.BootClusterConfig.ConfigFile)
-			}
-		},
-	},
-	{
-		`populate bootstrap config (Rinkeby/Prod)`,
-		`{
-			"NetworkId": 4,
-			"DataDir": "$TMPDIR",
-			"DevMode": false
-		}`,
-		func(t *testing.T, dataDir string, nodeConfig *params.NodeConfig, err error) {
-			if err != nil {
-				t.Fatalf("unexpected error: %v", err)
-			}
-
-			if nodeConfig.DevMode {
-				t.Fatalf("unexpected dev mode: expected: %v, got: %v", false, nodeConfig.DevMode)
-			}
-
-			if !nodeConfig.BootClusterConfig.Enabled {
-				t.Fatal("expected boot cluster to be enabled")
-			}
-
-			expectedBootClusterConfigFile := "rinkeby.prod.json"
-			if nodeConfig.BootClusterConfig.ConfigFile != expectedBootClusterConfigFile {
-				t.Fatalf("unexpected bootcluster config file, expected: %v, got: %v",
-					expectedBootClusterConfigFile, nodeConfig.BootClusterConfig.ConfigFile)
-			}
->>>>>>> b50c46ca
 		},
 	},
 }
